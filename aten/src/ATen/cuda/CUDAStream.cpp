#include "ATen/cuda/CUDAStream.h"
#include "ATen/DeviceGuard.h"
#include "ATen/cuda/CUDAContext.h"
#include "ATen/cuda/CUDAEvent.h"
#include "ATen/cuda/Exceptions.h"
#include "c10/util/Exception.h"

#include <mutex>
#include <atomic>
#include <cstdint>
#include <deque>
#include <vector>
#include <array>

// Internal implementation is entirely hidden
// Note: CUDAStreamInternals doubles for a THCStream
struct CUDAStreamInternals {
  CUDAStreamInternals() = default;

  ~CUDAStreamInternals() {
    if (stream) cudaStreamDestroy(stream);
  }

  int64_t device = -1;
  cudaStream_t stream = nullptr;
};

namespace at {
namespace cuda {

namespace detail {

// Global stream state and constants
static int64_t num_gpus = -1;
static constexpr int kStreamsPerPool = 32;
static constexpr unsigned int kDefaultFlags = cudaStreamNonBlocking;

// Note: stream priority is not supported by HIP
// Note: lower numbers are higher priorities, zero is default priority
#ifndef __HIP_PLATFORM_HCC__
  static int kHighPriority = -1;
  static int kLowPriority = 0;
#endif // __HIP_PLATFORM_HCC__

// Default streams
static std::once_flag init_flag;
static std::vector<CUDAStreamInternals> default_streams;

// Non-default streams
// Note: the number of CUDA devices is determined at run time,
// and the low and high priority pools are lazily initialized
// when the first stream is requested for a device.
// The device flags track the initialization of each device, while
// the low and high priority counters track, for each device, the next stream
// in the pool to be returned when a stream is requested (round-robin fashion
// , see the note in CUDAStream.h).
static std::deque<std::once_flag> device_flags;
static std::deque<std::atomic<uint32_t>> low_priority_counters;
static std::deque<std::atomic<uint32_t>> high_priority_counters;
static std::vector<std::array<CUDAStreamInternals, kStreamsPerPool>> low_priority_streams;
static std::vector<std::array<CUDAStreamInternals, kStreamsPerPool>> high_priority_streams;

// Thread-local current streams
static thread_local CUDAStreamInternals** current_streams = nullptr;

// Populates global values and creates a default stream for each device.
// Note: the default stream on each device is signified by a nullptr,
// and so is not created as usual.
// In particular, we don't need to switch devices when creating the
// streams.
// Warning: this function must only be called once!
static void initGlobalStreamState() {
  num_gpus = getNumGPUs();

  // Resizes deques and vectors
  default_streams.resize(num_gpus);
  device_flags.resize(num_gpus);
  low_priority_counters.resize(num_gpus);
  high_priority_counters.resize(num_gpus);
  low_priority_streams.resize(num_gpus);
  high_priority_streams.resize(num_gpus);

  // Initializes default streams
  for (auto i = decltype(num_gpus){0}; i < num_gpus; ++i) {
    default_streams[i].device = i;
    low_priority_counters[i] = 0;
    high_priority_counters[i] = 0;
  }
}

// Creates the low and high priority stream pools for the specified device
// Warning: only call once per device!
static void initDeviceStreamState(const int64_t device) {
  // Switches to the requested device so streams are properly associated
  // with it.
<<<<<<< HEAD
  at::DeviceGuard device_guard{static_cast<int16_t>(device)};
=======
  at::DeviceGuard device_guard{(int)device};
>>>>>>> a1b1de8f

  for (auto i = decltype(kStreamsPerPool){0}; i < kStreamsPerPool; ++i) {
    auto& lowpri_stream = low_priority_streams[device][i];
    auto& hipri_stream = high_priority_streams[device][i];

    lowpri_stream.device = device;
    hipri_stream.device = device;

    #ifndef __HIP_PLATFORM_HCC__
      AT_CUDA_CHECK(cudaStreamCreateWithPriority(
        &lowpri_stream.stream
      , kDefaultFlags
      , kLowPriority));
      AT_CUDA_CHECK(cudaStreamCreateWithPriority(
        &hipri_stream.stream
      , kDefaultFlags
      , kHighPriority));
    #else
      AT_CUDA_CHECK(cudaStreamCreateWithFlags(
        &lowpri_stream.stream
      , kDefaultFlags));
      AT_CUDA_CHECK(cudaStreamCreateWithFlags(
        &hipri_stream.stream
      , kDefaultFlags));
    #endif // __HIP_PLATFORM_HCC__
  }
}

// Init front-end to ensure initialization only occurs once
static void initCUDAStreamsOnce() {
  // Inits default streams (once, globally)
  std::call_once(init_flag, initGlobalStreamState);

  if (current_streams) return;

  // Inits current streams (thread local) to default streams
  current_streams = (CUDAStreamInternals**) malloc(num_gpus * sizeof(CUDAStreamInternals*));
  for (auto i = decltype(num_gpus){0}; i < num_gpus; ++i) {
    current_streams[i] = &default_streams[i];
  }
}

/*
* Pointer-based stream API
*/

// Helper to verify the GPU index is valid
static inline void check_gpu(int64_t device) {
  AT_ASSERT(device >= 0 && device < num_gpus);
}

CUDAStreamInternals* CUDAStream_getDefaultStream(int64_t device) {
  initCUDAStreamsOnce();
  if (device == -1) device = current_device();
  check_gpu(device);
  return &default_streams[device];
}

// Helper to determine the index of the stream to return
// Note: Streams are returned round-robin (see note in CUDAStream.h)
static uint32_t get_idx(std::atomic<uint32_t> &counter) {
  auto raw_idx = counter++;
  return raw_idx % kStreamsPerPool;
}

// Returns a stream from the requested pool
// Note: when called the first time on a device, this will create the
// stream pools for that device.
CUDAStreamInternals* CUDAStream_getStreamFromPool(
  const bool isHighPriority
, int64_t device) {
  initCUDAStreamsOnce();
  if (device == -1) device = current_device();
  check_gpu(device);

  // Initializes the stream pools (once)
  std::call_once(device_flags[device], initDeviceStreamState, device);

  if (isHighPriority) {
    const auto idx = get_idx(high_priority_counters[device]);
    return &high_priority_streams[device][idx];
  }

  const auto idx = get_idx(low_priority_counters[device]);
  return &low_priority_streams[device][idx];
}

CUDAStreamInternals* CUDAStream_getCurrentStream(int64_t device) {
  initCUDAStreamsOnce();
  if (device == -1) device = current_device();
  check_gpu(device);
  return current_streams[device];
}

void CUDAStream_setStream(CUDAStreamInternals* ptr) {
  AT_ASSERT(ptr);
  current_streams[ptr->device] = ptr;
}

void CUDAStream_uncheckedSetStream(CUDAStreamInternals* ptr) {
  current_streams[ptr->device] = ptr;
}

// Getters
cudaStream_t CUDAStream_stream(CUDAStreamInternals* ptr) {
  AT_ASSERT(ptr);
  return ptr->stream;
}

int64_t CUDAStream_device(CUDAStreamInternals* ptr) {
  AT_ASSERT(ptr);
  return ptr->device;
}

void CUDAStream_synchronize_with(CUDAStreamInternals* ptr, const CUDAEvent& event) {
    if (event.isCreated())
      AT_CUDA_CHECK(cudaStreamWaitEvent(ptr->stream, event, 0));
}

} // namespace detail

void CUDAStream::synchronize_with(const CUDAEvent& event) const {
    detail::CUDAStream_synchronize_with(internals_, event);
}

} // namespace cuda
} // namespace at<|MERGE_RESOLUTION|>--- conflicted
+++ resolved
@@ -93,11 +93,7 @@
 static void initDeviceStreamState(const int64_t device) {
   // Switches to the requested device so streams are properly associated
   // with it.
-<<<<<<< HEAD
   at::DeviceGuard device_guard{static_cast<int16_t>(device)};
-=======
-  at::DeviceGuard device_guard{(int)device};
->>>>>>> a1b1de8f
 
   for (auto i = decltype(kStreamsPerPool){0}; i < kStreamsPerPool; ++i) {
     auto& lowpri_stream = low_priority_streams[device][i];
