#pragma once

#include <atomic>
#include <memory>

#include <ATen/core/Backend.h>
#include <ATen/core/LegacyTypeDispatch.h>
#include <ATen/core/Storage.h>
#include <ATen/core/TensorOptions.h>
#include <ATen/core/TensorTypeId.h>
#include <ATen/core/TensorTypeIdRegistration.h>
#include <ATen/core/context_base.h>
#include "c10/util/Optional.h"

#include "c10/util/Flags.h"

#include "caffe2/core/allocator.h"
#include "caffe2/core/common.h"
#include "caffe2/core/logging.h"

// A global boolean variable to control whether we free memory when a Tensor
// is shrinked to a smaller size. As a result, a Tensor is always going to
// keep the memory allocated for its maximum capacity reshaped to so far.
//
// This parameter is respected "upper-case" methods which call Resize()
// (e.g., CopyFrom, ResizeLike); it is NOT respected by Tensor::resize_
// or ShrinkTo, both of which guarantee to never to free memory.
C10_DECLARE_bool(caffe2_keep_on_shrink);

// Since we can have high variance in blob memory allocated across different
// inputs in the same run, we will shrink the blob only if the memory gain
// is larger than this flag in bytes.  This only applies to functions which
// respect caffe2_keep_on_shrink.
C10_DECLARE_int64(caffe2_max_keep_on_shrink_memory);

namespace caffe2 {

// Defined by protobuf
class DeviceOption;

}

namespace at {
class Scalar;
struct Type;
struct Storage;
class Tensor;

/**
 * A utility function to convert vector<int> to vector<int64_t>.
 */
inline std::vector<int64_t> ToVectorint64_t(ArrayRef<int> src) {
  return std::vector<int64_t>(src.begin(), src.end());
}

/**
 * Return product of all dimensions starting from k
 */
inline int64_t size_from_dim_(int k, IntList dims) {
  int64_t r = 1;
  for (size_t i = k; i < dims.size(); ++i) {
    r *= dims[i];
  }
  return r;
}

// Product of all dims up to k (not including dims[k])
inline int64_t size_to_dim_(int k, IntList dims) {
  AT_ASSERT((unsigned)k <= dims.size());
  int64_t r = 1;
  for (int i = 0; i < k; ++i) {
    r *= dims[i];
  }
  return r;
}

// Product of all dims between k and l (not including dims[k] and dims[l])
inline int64_t size_between_dim_(int k, int l, IntList dims) {
  AT_ASSERT((unsigned)l < dims.size());
  int64_t r = 1;
  if (k < l) {
    for (int i = k + 1; i < l; ++i) {
      r *= dims[i];
    }
  } else {
    for (int i = l + 1; i < k; ++i) {
      r *= dims[i];
    }
  }
  return r;
}

// Wrap around axis_index if it is negative, s.t., -1 is the last dim
inline int canonical_axis_index_(int axis_index, int ndims) {
  AT_ASSERT(axis_index >= -ndims);
  AT_ASSERT(axis_index < ndims);
  if (axis_index < 0) {
    return axis_index + ndims;
  }
  return axis_index;
}

using PlacementDtor = void (*)(void*, size_t);

/*
 * A Context that will call extra placement deleter during
 * deconstruction.
 *
 * Accept a already constructed DataPtr and store it as member
 * during destruction, we'll call extra deleter on the underlying
 * data pointer before the DataPtr is destructed.
 * `data_ptr_` owns the memory.
 */
struct CAFFE2_API PlacementDeleteContext {
  at::DataPtr data_ptr_;
  PlacementDtor placement_dtor_;
  size_t size_;
  PlacementDeleteContext(
      at::DataPtr&& data_ptr,
      PlacementDtor placement_dtor,
      size_t size)
      : data_ptr_(std::move(data_ptr)),
        placement_dtor_(placement_dtor),
        size_(size) {}
  static at::DataPtr makeDataPtr(
      at::DataPtr&& data_ptr,
      PlacementDtor placement_dtor,
      size_t size,
      at::Device device);
  ~PlacementDeleteContext() {
    placement_dtor_(data_ptr_.get(), size_);
    // original memory will be freed when data_ptr_ is destructed
  }
};

namespace detail {
  // This is intended to be a centralized location by which we can determine
  // what an appropriate TensorTypeId for a tensor is.
  //
  // This takes a TensorOptions, rather than just a DeviceType and Layout, because
  // we reserve the right to change dispatch based on *any* aspect of
  // TensorOptions.  WARNING: If you do this, you need to fix the calls
  // to computeTensorTypeId in caffe2/tensor.h
  inline TensorTypeId computeTensorTypeId(TensorOptions options) {
    switch (options.layout()) {
      case Layout::Strided:
        switch (options.device().type()) {
          case DeviceType::CPU:
            return CPUTensorId();
          case DeviceType::CUDA:
            return CUDATensorId();
          case DeviceType::MKLDNN:
            return MKLDNNTensorId();
          case DeviceType::OPENGL:
            return OpenGLTensorId();
          case DeviceType::OPENCL:
            return OpenCLTensorId();
          case DeviceType::IDEEP:
            return IDEEPTensorId();
          case DeviceType::HIP:
            return HIPTensorId();
          default:
            AT_ERROR("Unsupported device type for dense layout: ", options.device().type());
        }
      case Layout::Sparse:
        switch (options.device().type()) {
          case DeviceType::CPU:
            return SparseCPUTensorId();
          case DeviceType::CUDA:
            return SparseCUDATensorId();
          default:
            AT_ERROR("Unsupported device type for sparse layout: ", options.device().type());
        }
      default:
        AT_ERROR("Unsupported layout: ", options.layout());
    }
  }
} // namespace detail

/**
 * The low-level representation of a tensor, which contains a pointer
 * to a storage (which contains the actual data) and metadata (e.g., sizes and
 * strides) describing this particular view of the data as a tensor.
 *
 * Some basic characteristics about our in-memory representation of
 * tensors:
 *
 *  - It contains a pointer to a storage struct (Storage/StorageImpl)
 *    which contains the pointer to the actual data and records the
 *    data type and device of the view.  This allows multiple tensors
 *    to alias the same underlying data, which allows to efficiently
 *    implement differing *views* on a tensor.
 *
 *  - The tensor struct itself records view-specific metadata about
 *    the tensor, e.g., sizes, strides and offset into storage.
 *    Each view of a storage can have a different size or offset.
 *
 *  - This class is intrusively refcounted.  It is refcounted so that
 *    we can support prompt deallocation of large tensors; it is
 *    intrusively refcounted so that we can still perform reference
 *    counted operations on raw pointers, which is often more convenient
 *    when passing tensors across language boundaries.
 *
 *  - For backwards-compatibility reasons, a tensor may be in an
 *    uninitialized state.  A tensor may be uninitialized in the following
 *    two ways:
 *
 *      - A tensor may be DTYPE UNINITIALIZED.  A tensor of this
 *        form has an uninitialized dtype.  This situation most
 *        frequently arises when a user writes Tensor x(CPU).  The dtype and
 *        is subsequently initialized when mutable_data<T>() is
 *        invoked for the first time.
 *
 *      - A tensor may be STORAGE UNINITIALIZED.  A tensor of this form
 *        has non-zero size, but has a storage with a null data pointer.
 *        This situation most frequently arises when a user calls
 *        Resize() or FreeMemory().  This is because Caffe2 historically
 *        does lazy allocation: allocation of data doesn't occur until
 *        mutable_data<T>() is invoked.  A tensor with zero size is
 *        always storage initialized, because no allocation is necessary
 *        in this case.
 *
 *    All combinations of these two uninitialized states are possible.
 *    Consider the following transcript in idiomatic Caffe2 API:
 *
 *      Tensor x(CPU); // x is storage-initialized, dtype-UNINITIALIZED
 *      x.Resize(4); // x is storage-UNINITIALIZED, dtype-UNINITIALIZED
 *      x.mutable_data<float>(); // x is storage-initialized, dtype-initialized
 *      x.FreeMemory(); // x is storage-UNINITIALIZED, dtype-initialized.
 *
 *    All other fields on tensor are always initialized.  In particular,
 *    size is always valid. (Historically, a tensor declared as Tensor x(CPU)
 *    also had uninitialized size, encoded as numel == -1, but we have now
 *    decided to default to zero size, resulting in numel == 0).
 *
 *    Uninitialized storages MUST be uniquely owned, to keep our model
 *    simple.  Thus, we will reject operations which could cause an
 *    uninitialized storage to become shared (or a shared storage to
 *    become uninitialized, e.g., from FreeMemory).
 *
 *    In practice, tensors which are storage-UNINITIALIZED and
 *    dtype-UNINITIALIZED are *extremely* ephemeral: essentially,
 *    after you do a Resize(), you basically always call mutable_data()
 *    immediately afterwards.  Most functions are not designed to
 *    work if given a storage-UNINITIALIZED, dtype-UNINITIALIZED tensor.
 *
 *    We intend to eliminate all uninitialized states, so that every
 *    tensor is fully initialized in all fields.  Please do not write new code
 *    that depends on these uninitialized states.
 */
struct CAFFE2_API TensorImpl : public c10::intrusive_ptr_target {
  TensorImpl() = delete;
  TensorImpl(TensorTypeId type_id, const caffe2::TypeMeta& data_type, Allocator *allocator, bool is_variable);
  TensorImpl(Storage&& storage, TensorTypeId type_id, bool is_variable);

<<<<<<< HEAD
 private:
  TensorImpl(Storage&& storage, TensorTypeId type_id, const caffe2::TypeMeta& data_type, bool is_variable);
=======
  explicit TensorImpl(at::Storage storage) : storage_(std::move(storage)), storage_offset_(0) {
    AT_ASSERT(storage_);
    data_type_ = storage_.dtype();
    strides_.reset(new int64_t[1]);
    strides_[0] = 1;
  }
>>>>>>> 186219a6

 public:
  TensorImpl(const TensorImpl&) = default;
  TensorImpl& operator=(const TensorImpl&) = default;
  TensorImpl(TensorImpl&&) = default;
  TensorImpl& operator=(TensorImpl&&) = default;

  virtual void release_resources() override;

  // TODO: Ideally, type_id() would be the *only* key we need to consult
  // to do a dispatch, instead of having to grovel through three different
  // variables.  Here's what's standing in the way:
  //
  //  - To eliminate ScalarType, we have to allocate a TensorTypeId for
  //    each ScalarType+Backend combination, and then set it appropriately
  //    when we initially allocate a TensorImpl.
  //
  //  - To eliminate is_variable, we have to allocate two classes of
  //    TensorTypeId: ones that are variables, and ones that are not.
  //    We may not want to eliminate this in the short term, because
  //    hard-coding variable status into type_id() makes it more difficult
  //    to do the "thread-local no_grad" trick (where we process Variables
  //    "as if" they were non-Variables by setting a thread local variable.)
  //
  Type & type() const {
    // NB: It's valid to use getTypeRaw here, because the TensorImpl
    // could not have been created without initializing the Type first.
    // TODO: This is not actually true via the Caffe2 codepath!  Make
    // it so.
    return *globalLegacyTypeDispatch().getTypeRaw(tensorTypeIdToBackend(type_id()), dataTypeToScalarType(dtype().id()), is_variable());
  }

  TensorTypeId type_id() const { return type_id_; }
  virtual IntList sizes() const;
  virtual IntList strides() const;
  virtual int64_t dim() const;
  virtual const Storage& storage() const;
  friend struct Type;

  /**
   * The number of elements in a tensor.
   *
   * WARNING: Previously, if you were using the Caffe2 API, you could
   * test numel() == -1 to see if a tensor was uninitialized.  This
   * is no longer true; numel always accurately reports the product
   * of sizes of a tensor.
   */
  virtual int64_t numel() const {
#ifdef DEBUG
    AT_ASSERT(compute_numel() == numel_);
#endif
    return numel_;
  }

  virtual bool is_contiguous() const {
#ifdef DEBUG
    AT_ASSERT(compute_contiguous() == is_contiguous_);
#endif
    return is_contiguous_;
  }

  // this is called by the generated wrapper code when there are conditions
  // when this output tensor should be zero dimensional. e.g. when all inputs
  // to a function 'add' were zero dimensional, then condition_when_zero_dim == true.
  // we also prevent this from getting marked as a zero dim tensor if it is not
  // the right shape afterall.
  virtual TensorImpl* maybe_zero_dim(bool condition_when_zero_dim);

  // True if a tensor was auto-wrapped from a C++ or Python number.
  // Wrapped numbers do not participate in the result type computation for
  // mixed-type operations if there are any Tensors that are not wrapped
  // numbers. Otherwise, they behave like their non-wrapped equivalents.
  // See [Result type computation] in TensorIterator.h.
  bool is_wrapped_number() const {
    AT_ASSERT(!is_variable());
    return is_wrapped_number_;
  }
  void set_wrapped_number(bool value) {
    AT_ASSERT(!is_variable());
    AT_ASSERT(dim() == 0);
    is_wrapped_number_ = value;
  }

  // ~~~~~ Autograd API ~~~~~
  // Some methods below are defined in TensorImpl.cpp because Tensor is an
  // incomplete type.

  virtual void set_requires_grad(bool requires_grad) {
    AT_ERROR("set_requires_grad is not implemented for Tensor");
  }
  virtual bool requires_grad() const {
    AT_ERROR("requires_grad is not implemented for Tensor");
  }

  virtual Tensor& grad();
  virtual const Tensor& grad() const;

  template <typename T>
  inline T * data() const {
    AT_ASSERT(!is_variable());
    AT_ASSERTM(
        storage_initialized(),
        "The tensor has a non-zero number of elements, but its data is not allocated yet. "
        "Caffe2 uses a lazy allocation, so you will need to call "
        "mutable_data() or raw_mutable_data() to actually allocate memory.");
    AT_ASSERTM(
        storage_.IsType<T>(),
        "Tensor type mismatch, caller expects elements to be ",
        caffe2::TypeMeta::TypeName<T>(),
        ", while tensor contains ",
        data_type_.name(),
        ". ");
    // We managed the type check ourselves
    return storage_.unsafe_data<T>() + storage_offset_;
  }

  inline void* data() const {
    AT_ASSERT(!is_variable());
    AT_ASSERT(storage_initialized());
    AT_ASSERT(dtype_initialized());
    return static_cast<void*>(
        static_cast<char*>(storage_.data()) +
        data_type_.itemsize() * storage_offset_);
  }

  template <typename T>
  inline T * unsafe_data() const {
    AT_ASSERT(!is_variable());
    return storage_.unsafe_data<T>() + storage_offset_;
  }

  const caffe2::TypeMeta& dtype() const {
    return data_type_;
  }
  size_t itemsize() const {
    AT_ASSERT(dtype_initialized());
    return data_type_.itemsize();
  }

  virtual int64_t storage_offset() const {
    return storage_offset_;
  }

  // represents that numel() == 0.
  inline bool is_empty() const {
    return numel() == 0;
  }

  virtual void resize_dim(int64_t ndim) {
    // NB: This is *truly* a resize; calling code (e.g., squeeze)
    // assumes that old values are preserved
    auto old_dim = sizes_.size();
    sizes_.resize(ndim);
    if (old_dim != sizes_.size()) {
      auto new_strides = c10::guts::make_unique<int64_t[]>(ndim);
      for (size_t i = 0; i < std::min(old_dim, static_cast<size_t>(ndim)); i++) {
        new_strides[i] = strides_[i];
      }
      for (size_t i = old_dim; i < static_cast<size_t>(ndim); i++) {
        // If ndim < old_dim, this loop never executes
        new_strides[i] = 0;
      }
      strides_ = std::move(new_strides);
    }
    refresh_numel();
    refresh_contiguous();
  }

  virtual void set_size(int64_t dim, int64_t new_size) {
    sizes_.at(dim) = new_size;
    refresh_numel();
    refresh_contiguous();
  }

  virtual void set_stride(int64_t dim, int64_t new_stride) {
    strides_[dim] = new_stride;
    refresh_numel();
    refresh_contiguous();
  }

  virtual void set_storage_offset(int64_t storage_offset) {
    storage_offset_ = storage_offset;
    refresh_numel();
    refresh_contiguous();
  }

  // WARNING: This function does not check if the requested
  // sizes/strides are in bounds for the storage that is allocated;
  // this is the responsibility of the caller
  void set_sizes_and_strides(at::IntList new_size, at::IntList new_stride) {
    AT_ASSERT(!is_variable());
    AT_CHECK(
        new_size.size() == new_stride.size(),
        "dimensionality of sizes (",
        new_size.size(),
        ") must match dimensionality of strides (",
        new_stride.size(),
        ")");
    auto old_dim = sizes_.size();
    sizes_ = new_size.vec();
    if (old_dim != sizes_.size()) {
      strides_.reset(new int64_t[sizes_.size()]);
    }
    for (size_t i = 0; i < sizes_.size(); i++) {
      strides_[i] = new_stride[i];
    }
    refresh_numel();
    refresh_contiguous();
  }

  virtual int64_t size(int64_t d) const;
  virtual int64_t stride(int64_t d) const;

  bool is_variable() const { return is_variable_; };

 private:
  int64_t compute_numel() const {
    int64_t n = 1;
    for (auto s : sizes()) {
      n *= s;
    }
    return n;
  }
  bool compute_contiguous() const;

 protected:
  void refresh_numel() {
    AT_ASSERT(!is_variable());
    numel_ = compute_numel();
  }
  void refresh_contiguous() {
    AT_ASSERT(!is_variable());
    is_contiguous_ = compute_contiguous();
  }

 public:

  at::DeviceType device_type() const {
    AT_ASSERT(!is_variable());
    return storage_.device_type();
  }

  at::Device GetDevice() const {
    return storage_.device();
  }

  /**
   * @brief Copies the data from a source tensor, with a contex provided to
   * carry out the underlying memcpy operation.  This method respects
   * caffe2_keep_on_shrink.
   *
   * After CopyFrom, this function guarantees that the destination tensor will
   * have the same initialization state and dtype as src.  This function
   * preserves the DeviceType of the source tensor (so, e.g., if you allocate
   * a tensor on CPU and then CopyFrom a CUDA tensor, that will to a
   * CUDA-to-CPU transfer).
   */
  void CopyFrom(const TensorImpl& src, at::BaseContext* context = nullptr) {
    AT_ASSERT(!is_variable());
    AT_ASSERTM(
        src.is_contiguous(),
        "Right now only copy of contiguous source Tensor is supported.");

    if ((void*)&src == (void*)this) {
      return;
    }

    // Test if we need to allocate a new storage
    // Uninitialized storages are guaranteed to be uniquely owned,
    // so we don't need to swap in this case.
    if (storage_initialized()) {
      // If the dtype changed, we need to reallocate;
      // If the src storage is uninitialized, we need to reallocate
      // to preserve the unique storage invariant.
      if (data_type_ != src.dtype() || !src.storage_initialized()) {
        // NB: copy preserves device_type
        // This storage will get initialized by the mutable_data call below.
        storage_ = at::Storage(device_type(), src.dtype());
      }
    }
    data_type_ = src.dtype();
    Resize(src.sizes());

    if (src.storage_initialized() && numel() > 0) {

      // Only do an actual data copy if we actually have an initialized storage
      // to copy from (NB: we have !storage_initialized() at this point if
      // data_type_ != src.dtype() but src.storage_initialized(), since
      // we're waiting for the raw_mutable_data call to actually initialize
      // the storage)

      if (data_type_.copy()) {
        AT_ASSERTM(
            device_type() == ::at::DeviceType::CPU,
            "In CopyFrom source and dest tensors must both be CPU for meta copy, "
            "but dest tensor was ", device_type());
        AT_ASSERTM(
            src.device_type() == ::at::DeviceType::CPU,
            "In CopyFrom source and dest tensors must both be CPU for meta copy, "
            "but src tensor was ", src.device_type());
        data_type_.copy()(src.data(), raw_mutable_data(data_type_), numel());
      } else {
        // We'll need to use a non-CPU context to perform the copy if
        // one of the context is not CPU since only non-CPU context
        // knows how to copy between CPU and that context
        if (src.device_type() != ::at::DeviceType::CPU || device_type() == ::at::DeviceType::CPU) {
          if (!context) {
            CreateContext(src.GetDevice())
                ->CopyBytesToDevice(
                    numel() * itemsize(),
                    src.data(),
                    raw_mutable_data(data_type_),
                    device_type());
          } else {
            AT_ASSERTM(
                context->device_type() == src.device_type(),
                "Type for provided context does not match the type of source");
            context->CopyBytesToDevice(
                numel() * itemsize(), src.data(), raw_mutable_data(data_type_), device_type());
          }
        } else {
          // In case source context is CPU, and target context is non-CPU
          // We'll have to create a Context from target and perform the
          // copy using that context
          CreateContext(GetDevice())
              ->CopyBytesFromCPU(
                  numel() * itemsize(),
                  src.data(),
                  raw_mutable_data(data_type_));
        }
      }
    }
  }

  /**
   * @brief Extends the outer-most dimension of this tensor by num elements,
   * preserving the existing data.
   *
   * The underlying data may be reallocated in order to accommodate the new
   * elements, in which case this tensors' capacity is grown at a factor of
   * growthPct. This ensures that Extend runs on an amortized O(1) time
   * complexity.
   */
  void Extend(int64_t num, float growthPct, at::BaseContext* context) {
    AT_ASSERT(sizes_.size() >= 1u);
    AT_ASSERTM(num >= 0, "`num` must be non-negative for Extend");
    AT_ASSERTM(
        is_contiguous_,
        "Right now Extend is only supported for contiguous Tensor.");
    auto newDims = sizes_;
    newDims[0] += num;
    if (!storage_.data()) {
      Resize(newDims);
      return;
    }
    auto newNumel = std::accumulate(
        newDims.begin(),
        newDims.end(),
        static_cast<int64_t>(1),
        std::multiplies<int64_t>());
    if (newNumel * storage_.itemsize() <= storage_.capacity()) {
      sizes_ = newDims;
      numel_ = newNumel;
      return;
    }
    auto newCapacity = sizes_;
    newCapacity[0] = std::max<size_t>(
        newDims[0], std::ceil(sizes_[0] * (growthPct + 100) / 100));
    auto oldData = std::move(storage_.data_ptr());
    auto oldSize = numel_;
    auto oldDims = sizes_;
    Resize(newCapacity);
    auto* newData = raw_mutable_data(data_type_);
    AT_ASSERTM(
        context != nullptr, "Context must be provided to Extend the tensor");
    context->CopyItemsSameDevice(
        data_type_, oldSize, oldData.get(), newData);
    reserved_ = true;
    sizes_ = newDims;
    numel_ = newNumel;
  }

  /**
   * @brief Reserve space for the underlying tensor.
   *
   * This must be called after Resize(), since we only specify the first
   * dimension This does not copy over the old data to the newly allocated space
   */
  template <class T>
  void ReserveSpace(const T& outer_dim) {
    AT_ASSERTM(
        is_contiguous_,
        "Right now ReserveSpace is only supported for contiguous Tensor.");
    AT_ASSERTM(
        storage_.unique(), "Can't call ReserveSpace on shared storage.");
    auto newCapacity = sizes_;
    newCapacity[0] = outer_dim;
    auto newNumel = std::accumulate(
        newCapacity.begin(),
        newCapacity.end(),
        static_cast<int64_t>(1),
        std::multiplies<int64_t>());
    if (newNumel * storage_.itemsize() <= storage_.capacity()) {
      return;
    }
    // Old data is discarded
    storage_.data_ptr().clear();
    auto oldSize = numel_;
    auto oldDims = sizes_;
    Resize(newCapacity);
    // Allocate new memory but don't copy over the data
    raw_mutable_data(data_type_);
    sizes_ = oldDims;
    numel_ = oldSize;
    reserved_ = true;
  }

  /**
   * @brief Resizes a tensor.
   *
   * Resize takes in a vector of ints specifying the dimensions of the tensor.
   * You can pass in an empty vector to specify that it is a scalar (i.e.
   * containing one single item).
   *
   * The underlying storage may be deleted after calling Resize: if the new
   * shape leads to a different number of items in the tensor, the old memory
   * is deleted and new memory will be allocated next time you call
   * mutable_data(). However, if the shape is different but the total number of
   * items is the same, the underlying storage is kept.
   *
   * This method respects caffe2_keep_on_shrink.  Consult the internal logic
   * of this method to see exactly under what circumstances this flag matters.
   */
  template <typename... Ts>
  void Resize(Ts... dim_source) {
    bool size_changed = SetDims(dim_source...);
    if (size_changed) {
      // If needed, we will free the data. the next mutable_data() call
      // will create the data storage.
      bool reset_tensor = false;
      if (reserved_) {
        // If tensor is reserved then don't claim its memeory unless capacity()
        // is smaller than new size
        reset_tensor = storage_.capacity() < (storage_offset_ + numel_) * storage_.itemsize();
      } else {
        reset_tensor = storage_.capacity() <
                (storage_offset_ + numel_) * storage_.itemsize() ||
            !FLAGS_caffe2_keep_on_shrink ||
            storage_.capacity() -
                    (storage_offset_ + numel_) * storage_.itemsize() >
                static_cast<size_t>(FLAGS_caffe2_max_keep_on_shrink_memory);
      }

      if (reset_tensor && storage_initialized()) {
        FreeMemory();
      }
    }
  }

  /**
   * Resizes the tensor without touching underlying storage.
   * This requires the total size of the tensor to remains constant.
   */
  inline void Reshape(const std::vector<int64_t>& dims) {
    AT_ASSERTM(
        is_contiguous_,
        "Right now Reshape is only supported for contiguous Tensor.");
    int64_t new_size = 1;
    for (auto d : dims) {
      AT_ASSERT(d >= 0);
      new_size *= d;
    }
    AT_ASSERTM(
        new_size == numel_,
        "New size and old size are not equal. You cannot use Reshape, "
        "but should use Resize."
        // TODO(jiayq): remove the following warning after pending diffs
        // stabilize.
        " The old caffe2 mixes Reshape and Resize but this behavior has "
        "been changed. If you find this error, most likely you will need "
        "to change corresponding code from Reshape to Resize.");
    auto old_dim = sizes_.size();
    sizes_ = dims;
    update_to_contiguous_strides(old_dim);
  }

  /**
   * Release whatever memory the tensor was holding but keep size and type
   * information. Subsequent call to mutable_data will trigger new memory
   * allocation.
   */
  inline void FreeMemory() {
    // We'll detach from the old Storage and create a new one
    storage_ = at::Storage(storage_.device(), data_type_);
    storage_offset_ = 0;
  }

  /**
   * @brief Shares the data with another tensor.
   *
   * To share data between two tensors, the sizes of the two tensors must be
   * equal already. The reason we do not implicitly do a Resize to make the two
   * tensors have the same shape is that we want to allow tensors of different
   * shapes but the same number of items to still be able to share data. This
   * allows one to e.g. have a n-dimensional Tensor and a flattened version
   * sharing the same underlying storage.
   *
   * The source tensor should already have its data allocated.
   */
  void ShareData(const TensorImpl& src) {
    // Right now, we are assuming the device_type are the same, since it is
    // inherently the same in the non-templatized code. We should probably add
    // an assert here which might affect perf a little bit.
    AT_ASSERTM(
        src.numel_ == numel_,
        "Size mismatch - did you call reshape before sharing the data?");
    // It is possible that the source tensor hasn't called mutable_data() yet,
    // in which case ShareData() doesn't make much sense since we don't really
    // know what to share yet.
    AT_ASSERTM(
        src.storage_initialized(),
        "Source tensor has no content and has size > 0");
    // Finally, do sharing.
    /* Since we create new Storage whenever we need to change data_type/capacity
     * this still keeps the original semantics
     */
    storage_ = src.storage();
    data_type_ = src.dtype();
    storage_offset_ = src.storage_offset();
  }

  void ShareExternalPointer(
      at::DataPtr&& data_ptr,
      const caffe2::TypeMeta& data_type,
      size_t capacity) {
    AT_ASSERTM(
        data_type.id() != caffe2::TypeIdentifier::uninitialized(),
        "To share with a raw external pointer you need to pass in an "
        "initialized data_type(TypeMeta).");
    if (!capacity) {
      capacity = numel_ * data_type.itemsize();
    }
    if (storage_.unique()) {
      storage_.UniqueStorageShareExternalPointer(
          std::move(data_ptr), data_type, capacity);
      data_type_ = data_type;
      storage_offset_ = 0;
    } else {
      int64_t numel = capacity / data_type.itemsize();
      // Create a new Storage
      storage_ = at::Storage(data_type, numel, std::move(data_ptr), nullptr, true);
      data_type_ = data_type;
      storage_offset_ = 0;
    }
  }

  /**
   * Returns a mutable raw pointer of the underlying storage. Since we will need
   * to know the type of the data for allocation, a TypeMeta object is passed in
   * to specify the necessary information. This is conceptually equivalent of
   * calling mutable_data<T>() where the TypeMeta parameter meta is derived from
   * the type T. This function differs from mutable_data<T>() in the sense that
   * the type T can be specified during runtime via the TypeMeta object.
   *
   * If the existing data does not match the desired type, it will be deleted
   * and a new storage will be created.
   */
  inline void* raw_mutable_data(const caffe2::TypeMeta& meta) {
    // For 0-size tensors it's fine to return any pointer (including nullptr)
    if (data_type_ == meta && storage_initialized()) {
      return static_cast<void*>(static_cast<char*>(storage_.data()) + storage_offset_ * meta.itemsize());
    } else {
      bool had_special_dtor = data_type_.placementDelete() != nullptr;
      storage_offset_ = 0;
      if (storage_.unique()) {
        storage_.set_dtype(meta);
      } else {
        if (data_type_ != meta) {
          storage_ = at::Storage(storage_.device(), meta);
        }
      }
      data_type_ = meta;

      // We can reuse the existing buffer if the current data does not have
      // a special destructor and the new data doesn't have a special
      // constructor.
      if (numel_ == 0 ||
          (meta.placementNew() == nullptr && !had_special_dtor &&
           storage_.numel() >= numel_)) {
        AT_ASSERT(storage_offset_ == 0); // because we just reallocated
        return storage_.data();
      }
      const at::Allocator* allocator = storage_.allocator();
      // TODO: Get rid of StaticContext
      AT_ASSERTM(
          allocator == nullptr,
          "Allocator in storage_ is not used within Caffe2 functions. \
           we are using global function to get the allocator based on device \
           type.");
      allocator = caffe2::GetAllocator(storage_.device_type());
      if (meta.placementNew()) {
        // For types that need placement new, we will call it, as well as
        // making sure that when the data is freed, it calls the right
        // destruction procedure.
        auto size = numel_;
        auto dtor = data_type_.placementDelete();
        auto data_ptr = allocator->allocate(numel_ * storage_.itemsize());
        storage_.set_data_ptr(PlacementDeleteContext::makeDataPtr(
            std::move(data_ptr), dtor, size, storage_.device()));
        data_type_.placementNew()(storage_.data(), numel_);
      } else {
        // For fundamental type, new and delete is easier.
        storage_.set_data_ptr(
            allocator->allocate(numel_ * storage_.itemsize()));
      }
      storage_.set_numel(numel_);
      AT_ASSERT(storage_offset_ == 0); // because we just reallocated
      return storage_.data();
    }
  }

  /**
   * Returns a typed pointer of the underlying storage.
   *
   * For fundamental types, we reuse possible existing storage if there
   * is sufficient capacity.
   */
  template <typename T>
  inline T* mutable_data() {
    if (storage_initialized() && storage_.IsType<T>()) {
      return static_cast<T*>(storage_.data()) + storage_offset_;
    }
    // Check it here statically - otherwise TypeMeta would throw the runtime
    // error in attempt to invoke TypeMeta::ctor()
    static_assert(
        std::is_default_constructible<T>::value,
        "Tensor can't hold non-default-constructible types");
    return static_cast<T*>(raw_mutable_data(caffe2::TypeMeta::Make<T>()));
  }

  bool storage_initialized() const noexcept {
    return storage_.data() || numel_ == 0;
  }

  bool dtype_initialized() const noexcept {
    return data_type_ != caffe2::TypeMeta();
  }

 private:
  template <
      typename T,
      typename = typename std::enable_if<std::is_integral<T>::value>::type>
  bool SetDimsTemplate(at::ArrayRef<T> src) {
    auto old_numel = numel_;
    auto old_dim = sizes_.size();
    sizes_.resize(src.size());
    int64_t new_numel = 1;
    for (size_t i = 0; i < src.size(); ++i) {
      new_numel *= src[i];
      sizes_[i] = src[i];
    }
    update_to_contiguous_strides(old_dim);
    numel_ = new_numel;
    return numel_ != old_numel;
  }

  bool SetDims(at::ArrayRef<int64_t> s) {
    return SetDimsTemplate(s);
  }

  bool SetDims(at::ArrayRef<int> s) {
    return SetDimsTemplate(s);
  }

  bool SetDims(at::ArrayRef<size_t> s) {
    return SetDimsTemplate(s);
  }

  bool SetDims() {
    return SetDims(at::IntList{});
  }

  bool SetDims(const int64_t d0) {
    return SetDims(at::IntList{d0});
  }

  bool SetDims(const int64_t d0, const int64_t d1) {
    return SetDims(at::IntList{d0, d1});
  }

  bool SetDims(const int64_t d0, const int64_t d1, const int64_t d2) {
    return SetDims(at::IntList{d0, d1, d2});
  }

  bool SetDims(const int64_t d0, const int64_t d1, const int64_t d2, const int64_t d3) {
    return SetDims(at::IntList{d0, d1, d2, d3});
  }

  inline void update_to_contiguous_strides(int64_t old_dim) {
    if (old_dim != sizes_.size()) {
      strides_ = c10::guts::make_unique<int64_t[]>(sizes_.size());
    }
    if (dim() > 0) {
      int last_idx = dim() - 1;
      strides_[last_idx] = 1;
      for (auto i = last_idx - 1; i >= 0; --i) {
        strides_[i] = strides_[i + 1] * std::max<int64_t>(sizes_[i + 1], 1);
      }
    }
    is_contiguous_ = true;
  }

public:
  at::Storage storage_; // TODO: Fix visibility on me

protected:
  std::vector<int64_t> sizes_;
  std::unique_ptr<int64_t[]> strides_; // this saves two words

  int64_t storage_offset_ = 0;
  // If sizes and strides are empty, the numel is 1!!  However, most of the
  // time, we will immediately set sizes to {0} and reset numel to 0.
  // (Can't do that in the default initializers, because there's no way to
  // spell "allocate a one-element array" for strides_).
  int64_t numel_ = 1;

  // INVARIANT: When storage is non-null, this type meta must
  // agree with the type meta in storage
  caffe2::TypeMeta data_type_;

  // You get to have eight byte-size fields here, before you
  // should pack this into a bitfield.
  TensorTypeId type_id_;
  bool is_contiguous_ = true;
  bool is_variable_ = false;
  bool is_wrapped_number_ = false;
  // we decide to keep reserved_ and it will
  // live in Tensor after the split
  // The logic is that if Extend() or ReserveSpace() were ever called,
  // then subsequent Resize()s will not free up Storage.
  bool reserved_ = false;

};
} // namespace at<|MERGE_RESOLUTION|>--- conflicted
+++ resolved
@@ -253,17 +253,8 @@
   TensorImpl(TensorTypeId type_id, const caffe2::TypeMeta& data_type, Allocator *allocator, bool is_variable);
   TensorImpl(Storage&& storage, TensorTypeId type_id, bool is_variable);
 
-<<<<<<< HEAD
  private:
   TensorImpl(Storage&& storage, TensorTypeId type_id, const caffe2::TypeMeta& data_type, bool is_variable);
-=======
-  explicit TensorImpl(at::Storage storage) : storage_(std::move(storage)), storage_offset_(0) {
-    AT_ASSERT(storage_);
-    data_type_ = storage_.dtype();
-    strides_.reset(new int64_t[1]);
-    strides_[0] = 1;
-  }
->>>>>>> 186219a6
 
  public:
   TensorImpl(const TensorImpl&) = default;
