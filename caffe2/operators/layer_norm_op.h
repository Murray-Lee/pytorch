--- conflicted
+++ resolved
@@ -31,10 +31,13 @@
   bool DoRunWithType() {
     const auto& X = Input(0);
     auto* Y = Output(0);
-<<<<<<< HEAD
-    auto* mean = Output(1);
-    auto* sig = Output(2);
-    runLayerNorm<T>(X, Y, mean, sig, axis_, epsilon_, &scale_, &bias_, &context_);
+    const int canonical_axis = X.canonical_axis_index(axis_);
+    std::vector<int64_t> moments_dims(
+        X.dims().cbegin(), X.dims().cbegin() + canonical_axis);
+    moments_dims.push_back(1);
+    auto* mean = Output(1, moments_dims, at::dtype<T>());
+    auto* sig = Output(2, moments_dims, at::dtype<T>());
+    runLayerNorm<T>(X, Y, mean, sig, canonical_axis, epsilon_, &scale_, &bias_, &context_);
     return true;
   }
 
@@ -44,34 +47,18 @@
     Tensor* Y,
     Tensor* mean,
     Tensor* sig,
-    int axis,
+    int canonical_axis,
     float epsilon,
     Tensor* scale_buffer,
     Tensor* bias_buffer,
     Context* context
   ) {
-=======
-
->>>>>>> 0f6a53f8
     CAFFE_ENFORCE_GE(X.dim(), 2, "LayerNorm requires input dim >= 2.");
-    const int canonical_axis = X.canonical_axis_index(axis);
     const int M = X.size_to_dim(canonical_axis);
     const int N = X.size_from_dim(canonical_axis);
     Y->ResizeLike(X);
-    std::vector<int64_t> moments_dims(
-        X.dims().cbegin(), X.dims().cbegin() + canonical_axis);
-    moments_dims.push_back(1);
-<<<<<<< HEAD
-    mean->Resize(moments_dims);
-    sig->Resize(moments_dims);
     scale_buffer->Resize(M);
     bias_buffer->Resize(M);
-=======
-    auto* mean = Output(1, moments_dims, at::dtype<T>());
-    auto* sig = Output(2, moments_dims, at::dtype<T>());
-    scale_.Resize(M);
-    bias_.Resize(M);
->>>>>>> 0f6a53f8
 
     const T* X_data = X.template data<T>();
     T* Y_data = Y->template mutable_data<T>();
@@ -81,9 +68,9 @@
     T* bias_data = bias_buffer->template mutable_data<T>();
 
     const std::array<int, 2> dims = {M, N};
-    const int axis_ = 1;
+    const int axis = 1;
     math::Moments<T, Context>(
-        2, dims.data(), 1, &axis_, X_data, mean_data, sig_data, context);
+        2, dims.data(), 1, &axis, X_data, mean_data, sig_data, context);
     ComputeStdDevAndFusedParams<T>(
         M, mean_data, sig_data, sig_data, scale_data, bias_data, epsilon, context);
     LayerNormForward<T>(M, N, X_data, scale_data, bias_data, Y_data, context);
